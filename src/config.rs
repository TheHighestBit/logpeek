--- conflicted
+++ resolved
@@ -42,11 +42,7 @@
     /// The log file is written to the current directory.
     CurrentDir,
     /// The log file is written to a directory specified by the user.
-<<<<<<< HEAD
     CustomDir(String),
-=======
-    Custom(&'static str),
->>>>>>> 5f847ab8
 }
 
 /// The time zone used for the log entries.
@@ -65,7 +61,7 @@
     RFC3339,
     RFC2822,
     /// Refer to `<https://time-rs.github.io/book/api/format-description.html#components>` (ver 1) for a list of valid format components.
-    Custom(String),
+    Custom(&'static str),
 }
 
 /// Whether to use ANSI escape codes to color the log entries in the terminal.
