--- conflicted
+++ resolved
@@ -11,15 +11,12 @@
         out_dir_name: OutputDirName::CustomDir("logs".to_string()),
         console_mode: ConsoleMode::Mixed,
         logging_mode: LoggingMode::File,
-<<<<<<< HEAD
-=======
         split_log_files: SplitLogFiles::True(5_000_0),
->>>>>>> 5f847ab8
         ..Default::default() 
     };
 
     init(config).unwrap();
-    
+
     for _ in 0..10000 {
         error!("TESTING!");
     }
@@ -31,7 +28,7 @@
         let start_time = std::time::Instant::now();
 
         for _ in 0..num_of_iters {
-            error!("TESTING");
+            error!("TESTING!");
         }
 
         println!("Time elapsed: {:?}", start_time.elapsed());
@@ -45,7 +42,7 @@
         for i in 0..num_of_threads {
             threads.push(std::thread::spawn(move || {
                 for _ in 0..num_of_iters {
-                    error!("TESTING from thread {}", i);
+                    error!("TESTING from thread {}!", i);
                 }
             }));
         }
